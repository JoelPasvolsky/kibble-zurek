# Copyright 2024 D-Wave
#
#    Licensed under the Apache License, Version 2.0 (the "License");
#    you may not use this file except in compliance with the License.
#    You may obtain a copy of the License at
#
#        http://www.apache.org/licenses/LICENSE-2.0
#
#    Unless required by applicable law or agreed to in writing, software
#    distributed under the License is distributed on an "AS IS" BASIS,
#    WITHOUT WARRANTIES OR CONDITIONS OF ANY KIND, either express or implied.
#    See the License for the specific language governing permissions and
#    limitations under the License.

from contextvars import copy_context

import pytest
from dash._callback_context import context_value
from dash._utils import AttributeDict

from app import set_schedule

<<<<<<< HEAD
all_schedules = [
    "09-1263A-B_Advantage_system4.1_fast_annealing_schedule.csv",
    "09-1273A-E_Advantage_system6.3_fast_annealing_schedule.csv",
    "09-1302A-F_Advantage2_prototype2.6_fast_annealing_schedule.csv",
    "FALLBACK_SCHEDULE.csv",
]
=======
all_schedules = ['09-1263A-B_Advantage_system4.1_fast_annealing_schedule.csv',
                 '09-1273A-E_Advantage_system6.3_fast_annealing_schedule.csv',
                 '09-1302A-G_Advantage2_prototype2.6_fast_annealing_schedule.csv',
                 'FALLBACK_SCHEDULE.csv',
                 ]
>>>>>>> 49a516a5

parametrize_vals = [
    ("Advantage_system4.1", all_schedules, 0, {"color": "white", "fontSize": 12}),
    ("Advantage_system6.4", all_schedules, 1, {"color": "#FFA143", "fontSize": 12}),
    ("Advantage2_prototype2.3", all_schedules, 2, {"color": "#FFA143", "fontSize": 12}),
    ("Advantage25_system7.9", all_schedules, 3, {"color": "#FFA143", "fontSize": 12}),
]


@pytest.mark.parametrize(["qpu_selection_val", "schedule_name", "indx", "style"], parametrize_vals)
def test_schedule_selection(mocker, qpu_selection_val, schedule_name, indx, style):
    """Test schedule selection."""

    mocker.patch("app.os.listdir", return_value=schedule_name)

    def run_callback():
        context_value.set(
            AttributeDict(**{"triggered_inputs": [{"prop_id": "qpu_selection.value"}]})
        )

        return set_schedule(qpu_selection_val)

    ctx = copy_context()

    output = ctx.run(run_callback)
    assert output == (schedule_name[indx], style)<|MERGE_RESOLUTION|>--- conflicted
+++ resolved
@@ -20,20 +20,12 @@
 
 from app import set_schedule
 
-<<<<<<< HEAD
 all_schedules = [
     "09-1263A-B_Advantage_system4.1_fast_annealing_schedule.csv",
     "09-1273A-E_Advantage_system6.3_fast_annealing_schedule.csv",
-    "09-1302A-F_Advantage2_prototype2.6_fast_annealing_schedule.csv",
+    "09-1302A-G_Advantage2_prototype2.6_fast_annealing_schedule.csv",
     "FALLBACK_SCHEDULE.csv",
 ]
-=======
-all_schedules = ['09-1263A-B_Advantage_system4.1_fast_annealing_schedule.csv',
-                 '09-1273A-E_Advantage_system6.3_fast_annealing_schedule.csv',
-                 '09-1302A-G_Advantage2_prototype2.6_fast_annealing_schedule.csv',
-                 'FALLBACK_SCHEDULE.csv',
-                 ]
->>>>>>> 49a516a5
 
 parametrize_vals = [
     ("Advantage_system4.1", all_schedules, 0, {"color": "white", "fontSize": 12}),
