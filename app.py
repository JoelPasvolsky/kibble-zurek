# Copyright 2024 D-Wave
#
#    Licensed under the Apache License, Version 2.0 (the "License");
#    you may not use this file except in compliance with the License.
#    You may obtain a copy of the License at
#
#        http://www.apache.org/licenses/LICENSE-2.0
#
#    Unless required by applicable law or agreed to in writing, software
#    distributed under the License is distributed on an "AS IS" BASIS,
#    WITHOUT WARRANTIES OR CONDITIONS OF ANY KIND, either express or implied.
#    See the License for the specific language governing permissions and
#    limitations under the License.

import dash
import dash_bootstrap_components as dbc
from dash import html, Input, Output, State
from dash import dcc
import datetime
import json
import numpy as np
import os
import warnings

import dimod
from dwave.cloud import Client
from dwave.embedding import embed_bqm, is_valid_embedding
from dwave.system import DWaveSampler
from MockKibbleZurekSampler import MockKibbleZurekSampler

from helpers.kz_calcs import *
from helpers.layouts_cards import *
from helpers.layouts_components import *
from helpers.plots import *
from helpers.qa import *
from helpers.tooltips import tool_tips

import networkx as nx
from minorminer.subgraph import find_subgraph
import plotly.graph_objects as go

app = dash.Dash(__name__, external_stylesheets=[dbc.themes.BOOTSTRAP])

# global variable for a default J value
J_baseline = -1.8

# Initialize: available QPUs, initial progress-bar status
try:
    client = Client.from_config(client="qpu")
    qpus = {
        qpu.name: qpu
        for qpu in client.get_solvers(fast_anneal_time_range__covers=[0.005, 0.1])
    }
    if len(qpus) < 1:
        raise Exception
    init_job_status = "READY"
except Exception:
    qpus = {}
    client = None
    init_job_status = "NO SOLVER"
if os.getenv("ZNE") == "YES":
    qpus["mock_dwave_solver"] = MockKibbleZurekSampler(
        topology_type="pegasus", topology_shape=[16]
    )  # Change sampler to mock
    init_job_status = "READY"
    if not client:
        client = "dummy"


# Dashboard-organization section
app.layout = dbc.Container(
    [
        dbc.Row(
            [  # Top: logo
                dbc.Col(
                    [
                        html.Img(
                            src="assets/dwave_logo.png",
                            height="25px",
                            style={"textAlign": "left", "margin": "10px 0px 15px 0px"},
                        )
                    ],
                    width=3,
                )
            ]
        ),
        dbc.Row(
            [
                dbc.Col(  # Left: control panel
                    [
                        control_card(solvers=qpus, init_job_status=init_job_status),
                        *dbc_modal("modal_solver"),
                        *[
                            dbc.Tooltip(
                                message,
                                target=target,
                                id=f"tooltip_{target}",
                                style=dict(),
                            )
                            for target, message in tool_tips.items()
                        ],
                    ],
                    width=4,
                    style={"minWidth": "30rem"},
                ),
                dbc.Col(  # Right: display area
                    graphs_card(),
                    width=8,
                    style={"minWidth": "60rem"},
                ),
            ]
        ),
        # store coupling data points
        dcc.Store(id="coupling_data", data={}),
        # store zero noise extrapolation
        dcc.Store(id="zne_estimates", data={}),
    ],
    fluid=True,
)

server = app.server
app.config["suppress_callback_exceptions"] = True

# Callbacks Section


@app.callback(
    Output("solver_modal", "is_open"),
    Input("btn_simulate", "n_clicks"),
)
def alert_no_solver(dummy):
    """Notify if no quantum computer is accessible."""

    trigger_id = dash.callback_context.triggered[0]["prop_id"].split(".")[0]

    if trigger_id == "btn_simulate":
        if not client:
            return True

    return False


@app.callback(
    Output("anneal_duration", "disabled"),
    Output("coupling_strength", "disabled"),
    Output("spins", "options"),
    Output("qpu_selection", "disabled"),
    Input("job_submit_state", "children"),
    State("spins", "options"),
)
def disable_buttons(job_submit_state, spins_options):
    """Disable user input during job submissions."""

    trigger_id = dash.callback_context.triggered[0]["prop_id"].split(".")[0]

    if trigger_id != "job_submit_state":
        return dash.no_update, dash.no_update, dash.no_update, dash.no_update

    if job_submit_state in ["EMBEDDING", "SUBMITTED", "PENDING", "IN_PROGRESS"]:

        for inx, _ in enumerate(spins_options):

            spins_options[inx]["disabled"] = True

        return True, True, spins_options, True

    elif job_submit_state in ["COMPLETED", "CANCELLED", "FAILED"]:

        for inx, _ in enumerate(spins_options):
            spins_options[inx]["disabled"] = False

        return False, False, spins_options, False

    else:
        return dash.no_update, dash.no_update, dash.no_update, dash.no_update


@app.callback(
    Output("quench_schedule_filename", "children"),
    Output("quench_schedule_filename", "style"),
    Input("qpu_selection", "value"),
)
def set_schedule(qpu_name):
    """Set the schedule for the selected QPU."""

    trigger_id = dash.callback_context.triggered[0]["prop_id"].split(".")[0]

    schedule_filename = "FALLBACK_SCHEDULE.csv"
    schedule_filename_style = {"color": "red", "fontSize": 12}

    if trigger_id == "qpu_selection":

        for filename in [
            file for file in os.listdir("helpers") if "schedule.csv" in file.lower()
        ]:

            if qpu_name.split(".")[0] in filename:  # Accepts & reddens older versions

                schedule_filename = filename

                if qpu_name in filename:

                    schedule_filename_style = {"color": "white", "fontSize": 12}

    return schedule_filename, schedule_filename_style


@app.callback(
    Output("embeddings_cached", "data"),
    Output("embedding_is_cached", "value"),
    Input("qpu_selection", "value"),
    Input("embeddings_found", "data"),
    State("embeddings_cached", "data"),
    State("spins", "value"),
)
def cache_embeddings(qpu_name, embeddings_found, embeddings_cached, spins):
    """Cache embeddings for the selected QPU."""

    trigger_id = dash.callback_context.triggered[0]["prop_id"].split(".")[0]

    if trigger_id == "qpu_selection":

        if qpu_name == "mock_dwave_solver":

            embeddings_cached = {}
            L = spins
            edges = [(i, (i + 1) % L) for i in range(L)]
            emb = find_subgraph(
                target=qpus["mock_dwave_solver"].to_networkx_graph(),
                source=nx.from_edgelist(edges),
            )
            emb = {u: [v] for u, v in emb.items()}  # Wrap target nodes in lists
            embeddings_cached[spins] = emb  # Store embedding in cache
            return embeddings_cached, [spins]

        embeddings_cached = {}  # Wipe out previous QPU's embeddings

        for filename in [
            file for file in os.listdir("helpers") if ".json" in file and "emb_" in file
        ]:

            # if qpu_name == 'mock_dwave_solver' and 'Advantage_system6.4' in filename:
            #     with open(f'helpers/{filename}', 'r') as fp:
            #         embeddings_cached = json.load(fp)
            #     print(filename)
            #     embeddings_cached = json_to_dict(embeddings_cached)

            if qpu_name.split(".")[0] in filename:

                with open(f"helpers/{filename}", "r") as fp:
                    embeddings_cached = json.load(fp)

                embeddings_cached = json_to_dict(embeddings_cached)

                # Validate that loaded embeddings' edges are still available on the selected QPU
                for length in list(embeddings_cached.keys()):

                    source_graph = dimod.to_networkx_graph(
                        create_bqm(num_spins=length)
                    ).edges
                    target_graph = qpus[qpu_name].edges
                    emb = embeddings_cached[length]

                    if not is_valid_embedding(emb, source_graph, target_graph):

                        del embeddings_cached[length]

    if trigger_id == "embeddings_found":

        if not isinstance(
            embeddings_found, str
        ):  # embeddings_found != 'needed' or 'not found'

            embeddings_cached = json_to_dict(embeddings_cached)
            embeddings_found = json_to_dict(embeddings_found)
            new_embedding = list(embeddings_found.keys())[0]
            embeddings_cached[new_embedding] = embeddings_found[new_embedding]

        else:
            return dash.no_update, dash.no_update

    return embeddings_cached, list(embeddings_cached.keys())


@app.callback(
    Output("sample_vs_theory", "figure"),
    Output("coupling_data", "data"),  # store data using dcc
    Output("zne_estimates", "data"),  # update zne_estimates
    Input("btn_reset", "n_clicks"),
    Input("qpu_selection", "value"),
    Input("kz_graph_display", "value"),
    State("coupling_strength", "value"),  # previously input
    Input("quench_schedule_filename", "children"),
    Input("job_submit_state", "children"),
    Input("job_id", "children"),
    Input("anneal_duration", "value"),
    State("spins", "value"),
    State("embeddings_cached", "data"),
    State("sample_vs_theory", "figure"),
    State("coupling_data", "data"),  # access previously stored data
    State("zne_estimates", "data"),  # Access ZNE estimates
)
def display_graphics_kink_density(
    dummy,
    qpu_name,
    kz_graph_display,
    J,
    schedule_filename,
    job_submit_state,
    job_id,
    ta,
    spins,
    embeddings_cached,
    figure,
    coupling_data,
    zne_estimates,
):
    """Generate graphics for kink density based on theory and QPU samples."""

    trigger_id = dash.callback_context.triggered[0]["prop_id"].split(".")[0]
    ta_min = 2
    ta_max = 350

    if trigger_id == "btn_reset":
        coupling_data = {}
        zne_estimates = {}

        fig = plot_kink_densities_bg(
            kz_graph_display,
            [ta_min, ta_max],
            J_baseline,
            schedule_filename,
            coupling_data,
            zne_estimates,
        )

        return fig, coupling_data, zne_estimates

    if trigger_id in [
        "kz_graph_display",
        "coupling_strength",
        "quench_schedule_filename",
    ]:

        fig = plot_kink_densities_bg(
            kz_graph_display,
            [ta_min, ta_max],
            J_baseline,
            schedule_filename,
            coupling_data,
            zne_estimates,
        )

        return fig, coupling_data, zne_estimates

    if trigger_id == "job_submit_state":

        if job_submit_state == "COMPLETED":

            embeddings_cached = embeddings_cached = json_to_dict(embeddings_cached)

            sampleset_unembedded = get_samples(
                client, job_id, spins, J, embeddings_cached[spins]
            )
            _, kink_density = kink_stats(sampleset_unembedded, J)

            fig = plot_kink_density(kz_graph_display, figure, kink_density, ta, J)

            # Calculate kappa
            kappa = calc_kappa(J, J_baseline)
            # Initialize the list for this anneal_time if not present
            ta_str = str(ta)
            if ta_str not in coupling_data:
                coupling_data[ta_str] = []
            # Append the new data point
            coupling_data[ta_str].append(
                {"kappa": kappa, "kink_density": kink_density, "coupling_strength": J}
            )

            if kz_graph_display == "coupling":
                # Check if more than two data points exist for this anneal_time
                if len(coupling_data[ta_str]) > 2:
                    # Perform a polynomial fit (e.g., linear)

                    data_points = coupling_data[ta_str]
                    x = np.array([point["kappa"] for point in data_points])
                    y = np.array([point["kink_density"] for point in data_points])

                    # Ensure there are enough unique x values for fitting
                    if len(np.unique(x)) > 1:
                        # Fit a 1st degree polynomial (linear fit)
<<<<<<< HEAD
                        if qpu_name == "mock_dwave_solver":
                            warnings.warn("WIP: Execute for mock_sampler only")
                            y_func_x = fitted_function(
                                x, y, method="mixture_of_exponentials"
                            )
                        else:
                            warnings.warn("WIP: Execute for QPU only")
                            # Pure quadratic # y = a + b x^2
                            y_func_x = fitted_function(x, y, method="pure_quadratic")
=======
                        if qpu_name == 'mock_dwave_solver':
                            # Fancy non-linear function
                            y_func_x = fitted_function(x, y, method='mixture_of_exponentials')
                        else:
                            # Pure quadratic (see paper) # y = a + b x^2
                            y_func_x = fitted_function(x, y, method='pure_quadratic')
>>>>>>> 30a14326

                        zne_estimates[ta_str] = y_func_x(0)
                        # Generate fit curve points
                        x_fit = np.linspace(0, max(x), 100)
                        y_fit = y_func_x(x_fit)

                        # Remove existing fitting curve traces to prevent duplication
                        fig.data = [
                            trace for trace in fig.data if trace.name != "Fitting Curve"
                        ]
                        # Remove existing ZNE Estimate traces to prevent duplication
                        fig.data = [
                            trace for trace in fig.data if trace.name != "ZNE Estimate"
                        ]

                        # Add the new fitting curve
                        fig.add_trace(
                            go.Scatter(
                                x=x_fit,
                                y=y_fit,
                                mode="lines",
                                name="Fitting Curve",
                                line=dict(color="green", dash="dash"),
                                showlegend=True,
                                xaxis="x3",
                                yaxis="y1",
                            )
                        )

                        for ta_str, a in zne_estimates.items():
                            # print(f'anneal itme: {ta_str}, a: {a}')
                            fig.add_trace(
                                # Add the ZNE point at kappa=0
                                go.Scatter(
                                    x=[0],
                                    y=[a],
                                    mode="markers",
                                    name="ZNE Estimate",
                                    marker=dict(
                                        size=12, color="purple", symbol="diamond"
                                    ),
                                    showlegend=False,
                                    xaxis="x3",
                                    yaxis="y1",
                                )
                            )

            return fig, coupling_data, zne_estimates

        else:
            return dash.no_update

        # use global J value
    fig = plot_kink_densities_bg(
        kz_graph_display,
        [ta_min, ta_max],
        J_baseline,
        schedule_filename,
        coupling_data,
        zne_estimates,
    )
    return fig, coupling_data, zne_estimates


@app.callback(
    Output("spin_orientation", "figure"),
    Input("spins", "value"),
    Input("job_submit_state", "children"),
    State("job_id", "children"),
    State("coupling_strength", "value"),
    State("embeddings_cached", "data"),
)
def display_graphics_spin_ring(spins, job_submit_state, job_id, J, embeddings_cached):
    """Generate graphics for spin-ring display."""

    trigger_id = dash.callback_context.triggered[0]["prop_id"].split(".")[0]

    if trigger_id == "job_submit_state":

        if job_submit_state == "COMPLETED":

            embeddings_cached = embeddings_cached = json_to_dict(embeddings_cached)
            sampleset_unembedded = get_samples(
                client, job_id, spins, J, embeddings_cached[spins]
            )
            kinks_per_sample, kink_density = kink_stats(sampleset_unembedded, J)
            best_indx = np.abs(kinks_per_sample - kink_density).argmin()
            best_sample = sampleset_unembedded.record.sample[best_indx]

            fig = plot_spin_orientation(num_spins=spins, sample=best_sample)
            return fig

        else:

            return dash.no_update

    fig = plot_spin_orientation(num_spins=spins, sample=None)
    return fig


@app.callback(
    Output("job_id", "children"),
    Input("job_submit_time", "children"),
    State("qpu_selection", "value"),
    State("spins", "value"),
    State("coupling_strength", "value"),
    State("anneal_duration", "value"),
    State("embeddings_cached", "data"),
)
def submit_job(job_submit_time, qpu_name, spins, J, ta_ns, embeddings_cached):
    """Submit job and provide job ID."""

    trigger_id = dash.callback_context.triggered[0]["prop_id"].split(".")[0]

    if trigger_id == "job_submit_time":

        solver = qpus[qpu_name]

        bqm = create_bqm(num_spins=spins, coupling_strength=J)

        if qpu_name == "mock_dwave_solver":
            embedding = embeddings_cached
            emb = find_subgraph(
                target=qpus["mock_dwave_solver"].to_networkx_graph(),
                source=dimod.to_networkx_graph(bqm),
            )
            emb = {u: [v] for u, v in emb.items()}
            bqm_embedded = embed_bqm(
                bqm,
                emb,
                MockKibbleZurekSampler(
                    topology_type="pegasus", topology_shape=[16]
                ).adjacency,
            )
            # Calculate annealing_time in microseconds as per your setup
            annealing_time = ta_ns / 1000  # ta_ns is in nanoseconds
            sampleset = qpus["mock_dwave_solver"].sample(
                bqm_embedded, annealing_time=annealing_time
            )
            return json.dumps(sampleset.to_serializable())

        else:

            embeddings_cached = json_to_dict(embeddings_cached)
            embedding = embeddings_cached[spins]

            bqm_embedded = embed_bqm(
                bqm, embedding, DWaveSampler(solver=solver.name).adjacency
            )

            computation = solver.sample_bqm(
                bqm=bqm_embedded,
                fast_anneal=True,
<<<<<<< HEAD
                annealing_time=lmbda(J) * ta_ns,  # Changed to lambda calculations
                auto_scale=False,
                answer_mode="raw",  # Easier than accounting for num_occurrences
                num_reads=100,
                label=f"Examples - Kibble-Zurek Simulation, submitted: {job_submit_time}",
            )
=======
                annealing_time=calc_lambda(J, J_baseline)*(ta_ns/1000),
                auto_scale=False, 
                answer_mode='raw',              # Easier than accounting for num_occurrences
                num_reads=100, 
                label=f'Examples - Kibble-Zurek Simulation, submitted: {job_submit_time}',)   
>>>>>>> 30a14326

        return computation.wait_id()

    return dash.no_update


@app.callback(
    Output("btn_simulate", "disabled"),
    Output("wd_job", "disabled"),
    Output("wd_job", "interval"),
    Output("wd_job", "n_intervals"),
    Output("job_submit_state", "children"),
    Output("job_submit_time", "children"),
    Output("embeddings_found", "data"),
    Input("btn_simulate", "n_clicks"),
    Input("wd_job", "n_intervals"),
    State("job_id", "children"),
    State("job_submit_state", "children"),
    State("job_submit_time", "children"),
    State("embedding_is_cached", "value"),
    State("spins", "value"),
    State("qpu_selection", "value"),
    State("embeddings_found", "data"),
)
def simulate(
    dummy1,
    dummy2,
    job_id,
    job_submit_state,
    job_submit_time,
    cached_embedding_lengths,
    spins,
    qpu_name,
    embeddings_found,
):
    """Manage simulation: embedding, job submission."""

    trigger_id = dash.callback_context.triggered[0]["prop_id"].split(".")[0]

    if not any(trigger_id == input for input in ["btn_simulate", "wd_job"]):
        return (
            dash.no_update,
            dash.no_update,
            dash.no_update,
            dash.no_update,
            dash.no_update,
            dash.no_update,
            dash.no_update,
        )

    if trigger_id == "btn_simulate":

        if spins in cached_embedding_lengths or qpu_name == "mock_dwave_solver":

            submit_time = datetime.datetime.now().strftime("%c")
            if qpu_name == "mock_dwave_solver":  # Hack to fix switch from SA to QPU
                submit_time = "SA"
            job_submit_state = "SUBMITTED"
            embedding = dash.no_update

        else:

            submit_time = dash.no_update
            job_submit_state = "EMBEDDING"
            embedding = "needed"

        disable_btn = True
        disable_watchdog = False

        return (
            disable_btn,
            disable_watchdog,
            0.5 * 1000,
            0,
            job_submit_state,
            submit_time,
            embedding,
        )

    if job_submit_state == "EMBEDDING":

        submit_time = dash.no_update
        embedding = dash.no_update

        if embeddings_found == "needed":

            try:
                embedding = find_one_to_one_embedding(spins, qpus[qpu_name].edges)
                if embedding:
                    job_submit_state = (
                        "EMBEDDING"  # Stay another WD to allow caching the embedding
                    )
                    embedding = {spins: embedding}
                else:
                    job_submit_state = "FAILED"
                    embedding = "not found"
            except Exception:
                job_submit_state = "FAILED"
                embedding = "not found"

        else:  # Found embedding last WD, so is cached, so now can submit job

            submit_time = datetime.datetime.now().strftime("%c")
            job_submit_state = "SUBMITTED"

        return True, False, 0.2 * 1000, 0, job_submit_state, submit_time, embedding

    if any(
        job_submit_state == status for status in ["SUBMITTED", "PENDING", "IN_PROGRESS"]
    ):

        job_submit_state = get_job_status(client, job_id, job_submit_time)
        if not job_submit_state:
            job_submit_state = "SUBMITTED"
            wd_time = 0.2 * 1000
        else:
            wd_time = 1 * 1000

        return True, False, wd_time, 0, job_submit_state, dash.no_update, dash.no_update

    if any(
        job_submit_state == status for status in ["COMPLETED", "CANCELLED", "FAILED"]
    ):

        disable_btn = False
        disable_watchdog = True

        return (
            disable_btn,
            disable_watchdog,
            0.1 * 1000,
            0,
            dash.no_update,
            dash.no_update,
            dash.no_update,
        )

    else:  # Exception state: should only ever happen in testing
        return False, True, 0, 0, "ERROR", dash.no_update, dash.no_update


@app.callback(
    Output("bar_job_status", "value"),
    Output("bar_job_status", "color"),
    Input("job_submit_state", "children"),
)
def set_progress_bar(job_submit_state):
    """Update progress bar for job submissions."""

    trigger_id = dash.callback_context.triggered[0]["prop_id"].split(".")[0]

    if trigger_id == "job_submit_state":

        return (
            job_bar_display[job_submit_state][0],
            job_bar_display[job_submit_state][1],
        )

    return job_bar_display["READY"][0], job_bar_display["READY"][1]


@app.callback(
    *[
        Output(f"tooltip_{target}", component_property="style")
        for target in tool_tips.keys()
    ],
    Input("tooltips_show", "value"),
)
def activate_tooltips(tooltips_show):
    """Activate or hide tooltips."""

    trigger = dash.callback_context.triggered
    trigger_id = trigger[0]["prop_id"].split(".")[0]

    if trigger_id == "tooltips_show":
        if tooltips_show == "off":
            return (
                dict(display="none"),
                dict(display="none"),
                dict(display="none"),
                dict(display="none"),
                dict(display="none"),
                dict(display="none"),
                dict(display="none"),
                dict(display="none"),
                dict(display="none"),
            )

    return dict(), dict(), dict(), dict(), dict(), dict(), dict(), dict(), dict()


if __name__ == "__main__":
    app.run_server(debug=True)<|MERGE_RESOLUTION|>--- conflicted
+++ resolved
@@ -389,24 +389,12 @@
                     # Ensure there are enough unique x values for fitting
                     if len(np.unique(x)) > 1:
                         # Fit a 1st degree polynomial (linear fit)
-<<<<<<< HEAD
-                        if qpu_name == "mock_dwave_solver":
-                            warnings.warn("WIP: Execute for mock_sampler only")
-                            y_func_x = fitted_function(
-                                x, y, method="mixture_of_exponentials"
-                            )
-                        else:
-                            warnings.warn("WIP: Execute for QPU only")
-                            # Pure quadratic # y = a + b x^2
-                            y_func_x = fitted_function(x, y, method="pure_quadratic")
-=======
                         if qpu_name == 'mock_dwave_solver':
                             # Fancy non-linear function
                             y_func_x = fitted_function(x, y, method='mixture_of_exponentials')
                         else:
                             # Pure quadratic (see paper) # y = a + b x^2
                             y_func_x = fitted_function(x, y, method='pure_quadratic')
->>>>>>> 30a14326
 
                         zne_estimates[ta_str] = y_func_x(0)
                         # Generate fit curve points
@@ -560,20 +548,11 @@
             computation = solver.sample_bqm(
                 bqm=bqm_embedded,
                 fast_anneal=True,
-<<<<<<< HEAD
-                annealing_time=lmbda(J) * ta_ns,  # Changed to lambda calculations
-                auto_scale=False,
-                answer_mode="raw",  # Easier than accounting for num_occurrences
-                num_reads=100,
-                label=f"Examples - Kibble-Zurek Simulation, submitted: {job_submit_time}",
-            )
-=======
                 annealing_time=calc_lambda(J, J_baseline)*(ta_ns/1000),
                 auto_scale=False, 
                 answer_mode='raw',              # Easier than accounting for num_occurrences
                 num_reads=100, 
                 label=f'Examples - Kibble-Zurek Simulation, submitted: {job_submit_time}',)   
->>>>>>> 30a14326
 
         return computation.wait_id()
 
